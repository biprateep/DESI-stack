import numpy as np

from spectral_resampling import spectres


def _redshift(data_in, z_in, z_out, data_type):
    """Redshift Correction for input data

    Parameters
    ----------
    data_in : numpy.ndarray
        Input data which is either flux values, wavelengths or ivars.
        Default DESI units are assumed.
    z_in : float or numpy.ndarray
        input redshifts
    z_out : float or numpy.ndarray
        output redshifts
    data_type : str
        "flux", "wave" or "ivar"

    Returns
    -------
    numpy.ndarray
        redshift corrected value corresponding to data type
    """
    exponent_dict = {"flux": -1, "wave": 1, "ivar": 2}
    assert data_type in exponent_dict.keys(), "Not a valid Data Type"
    data_in = np.atleast_2d(data_in)

    if z_in.ndim == 1:
        z_in = z_in[:, np.newaxis]
    exponent = exponent_dict[data_type]
    data_out = data_in * (((1 + z_out) / (1 + z_in)) ** exponent)

    return data_out


def _common_grid(flux, wave, ivar, z_in, z_out=0.0, wave_grid=None):
    """Bring spectra to a common grid

    Parameters
    ----------
    flux : np.ndarray
        numpy array containing the flux grid of shape [num_spectra, num_wavelengths]
    wave : np.ndarray
        numpy array containing the wavelength grid of shape [num_wavelengths] or [num_spectra, num_wavelengths]
    ivar : np.ndarray
        numpy array containing the inverse variance grid of shape [num_spectra, num_wavelengths]
    z_in : np.ndarray
        a 1D numpy array containing the redshifts of each spectra
    z_out : float, optional
        common redshift for the output data, by default 0.0
    wave_grid : np.ndarray, optional
        a 1D vector containing the wavelength grid for the output, by default None.
        If set to None, the wavelength grid is linearly spaced between the maximum and minimum
        possible wavelengths after redshift correction with a bin width of 0.8 Angstrom (DESI default)

    Returns
    -------
    flux_new: np.ndarray
        All the input fluxes brought to a common redshift and wavelength grid.
        Missing values and extrapolations are denoted with nan.
    ivar_new: np.ndarray
        All input inverse variances brought to a common redshift and wavelength grid.
        Missing values and extrapolations are denoted with nan.
    wave_grid: np.ndarray
        The common wavelength grid.
    """
    # Correct for redshift
    z_out = np.atleast_1d(z_out)
    flux_new = _redshift(flux, z_in, z_out, "flux")
    wave_new = _redshift(wave, z_in, z_out, "wave")
    ivar_new = _redshift(ivar, z_in, z_out, "ivar")
    # resample to common grid
    if wave_grid is None:
        wave_grid = np.arange(np.min(wave_new), np.max(wave_new), 0.8)
    flux_new, ivar_new = spectres(
        wave_grid, wave_new, flux_new, ivar_new, verbose=False, fill=np.nan
    )
    return flux_new, ivar_new, wave_grid

<<<<<<< HEAD
def coadd_cameras(spectra,cosmics_nsig=0.) :

    #check_alignement_of_camera_wavelength(spectra)

    log = get_logger()

    # ordering
    mwave=[np.mean(spectra.wave[b]) for b in spectra.bands]
    sbands=np.array(spectra.bands)[np.argsort(mwave)] # bands sorted by inc. wavelength
    log.debug("wavelength sorted cameras= {}".format(sbands))

    # create wavelength array
    wave=None
    tolerance=0.0001 #A , tolerance
    for b in sbands :
        if wave is None :
            wave=spectra.wave[b]
        else :
            wave=np.append(wave,spectra.wave[b][spectra.wave[b]>wave[-1]+tolerance])
    nwave=wave.size

    # check alignment
    number_of_overlapping_cameras=np.zeros(nwave)
    for b in spectra.bands :
        windices=np.argmin((np.tile(wave,(spectra.wave[b].size,1))-np.tile(spectra.wave[b],(wave.size,1)).T)**2,axis=1)
        dist=np.sqrt(np.max(spectra.wave[b] - wave[windices]))
        log.debug("camera {} max dist= {}A".format(b,dist))
        if dist > tolerance :
            log.error("Cannot directly coadd the camera spectra because wavelength are not aligned, use --lin-step or --log10-step to resample to a common grid")
            sys.exit(12)
        number_of_overlapping_cameras[windices] += 1

    # targets
    targets = np.unique(spectra.fibermap["TARGETID"])
    ntarget=targets.size
    log.debug("number of targets= {}".format(ntarget))


    # ndiag = max of all cameras
    ndiag=0
    for b in sbands :
        ndiag=max(ndiag,spectra.resolution_data[b].shape[1])
    log.debug("ndiag= {}".format(ndiag))


    b = sbands[0]
    flux=np.zeros((ntarget,nwave),dtype=spectra.flux[b].dtype)
    ivar=np.zeros((ntarget,nwave),dtype=spectra.ivar[b].dtype)
    if spectra.mask is not None :
        ivar_unmasked=np.zeros((ntarget,nwave),dtype=spectra.ivar[b].dtype)
        mask=np.zeros((ntarget,nwave),dtype=spectra.mask[b].dtype)
    else :
        ivar_unmasked=ivar
        mask=None

    rdata=np.zeros((ntarget,ndiag,nwave),dtype=spectra.resolution_data[b].dtype)

    for b in spectra.bands :
        log.debug("coadding band '{}'".format(b))

        # indices
        windices=np.argmin((np.tile(wave,(spectra.wave[b].size,1))-np.tile(spectra.wave[b],(wave.size,1)).T)**2,axis=1)

        band_ndiag = spectra.resolution_data[b].shape[1]

        fiberstatus_bits = get_all_fiberbitmask_with_amp(b)
        good_fiberstatus = ( (spectra.fibermap["FIBERSTATUS"] & fiberstatus_bits) == 0 )
        for i,tid in enumerate(targets) :
            jj=np.where( (spectra.fibermap["TARGETID"]==tid) & good_fiberstatus )[0]

            #- if all spectra were flagged as bad (FIBERSTATUS != 0), contine
            #- to next target, leaving tflux and tivar=0 for this target
            if len(jj) == 0:
                continue

            

            ivar_unmasked[i,windices] += np.sum(spectra.ivar[b][jj],axis=0)

            if spectra.mask is not None :
                ivarjj=spectra.ivar[b][jj]*(spectra.mask[b][jj]==0)
            else :
                ivarjj=spectra.ivar[b][jj]

            

            ivar[i,windices] += np.sum(ivarjj,axis=0)
            flux[i,windices] += np.sum(ivarjj*spectra.flux[b][jj],axis=0)
            for r in range(band_ndiag) :
                rdata[i,r+(ndiag-band_ndiag)//2,windices] += np.sum((spectra.ivar[b][jj]*spectra.resolution_data[b][jj,r]),axis=0)
            if spectra.mask is not None :
                # this deserves some attention ...

                tmpmask=np.bitwise_and.reduce(spectra.mask[b][jj],axis=0)

                # directly copy mask where no overlap
                jj=(number_of_overlapping_cameras[windices]==1)
                mask[i,windices[jj]] = tmpmask[jj]

                # 'and' in overlapping regions
                jj=(number_of_overlapping_cameras[windices]>1)
                mask[i,windices[jj]] = mask[i,windices[jj]] & tmpmask[jj]


    for i,tid in enumerate(targets) :
        ok=(ivar[i]>0)
        if np.sum(ok)>0 :
            flux[i][ok] /= ivar[i][ok]
        ok=(ivar_unmasked[i]>0)
        if np.sum(ok)>0 :
            rdata[i][:,ok] /= ivar_unmasked[i][ok]

    if 'COADD_NUMEXP' in spectra.fibermap.colnames:
        fibermap = spectra.fibermap
    else:
        fibermap = coadd_fibermap(spectra.fibermap)

    bands=""
    for b in sbands :
        bands+=b

    if spectra.mask is not None :
        dmask={bands:mask,}
    else :
        dmask=None

    res=Spectra(bands=[bands,],wave={bands:wave,},flux={bands:flux,},ivar={bands:ivar,},mask=dmask,resolution_data={bands:rdata,},
                fibermap=fibermap,meta=spectra.meta,extra=spectra.extra,scores=None)

    if spectra.scores is not None:
        orig_scores = spectra.scores.copy()
        orig_scores['TARGETID'] = spectra.fibermap['TARGETID']
    else:
        orig_scores = None

    compute_coadd_scores(res, orig_scores, update_coadd=True)

    return res
=======

def _normalize(flux,ivar):
    """
    A simple normalization to median=1 for flux
    Also adjusts inverse variance accordingly
    
    Parameters
    ----------
    flux: np.ndarray 
        numpy array containing the flux grid of shape [num_spectra, num_wavelengths]
        
    ivar : np.ndarray
        numpy array containing the inverse variance grid of shape [num_spectra, num_wavelengths]
    
    Returns
    -------
    flux_new: np.ndarray
        flux that has been normalized to median one
        
    ivar_new: np.ndarray
        inverse variance that has been multipled by the normalization factor
        for the flux,squared

    """
    
    norm = np.nanmedian(flux,axis=1).reshape(315,1)
    flux = flux/norm
    ivar = ivar*norm**2
    
    return flux, ivar

def _wavg(flux,weights=None,weighted=False):
    """
    Weighted average of the spectra.
    
    Parameters
    ----------
    flux: np.ndarray 
        numpy array containing the flux grid of shape [num_spectra, num_wavelengths]
        
    weights : np.ndarray
        numpy array containing the weights grid of shape [num_spectra, num_wavelengths]
    
    weighted: True or False
        if false, use weight=1 for all the spectra
        else, perform a weighted average using the input for 'weights'
        
    Returns
    ----------
    avg: np.ndarray
        numpy array containing the averaged flux of shape [num_wavelengths]
    
    """
    
    if weighted:
        num = np.nansum(flux*weights,axis=0)
        denom = np.nansum(weights,axis=0)
    
        if 0. in denom:
            denom[denom==0.0] = np.nan
    
        avg = np.nan_to_num(num/denom)
    else:
        avg = np.mean(flux,axis=0)
    return(avg)


def _bootstrap(flux_spec,ndata,nbootstraps,len_spec):
    """
    Sample the spectra
    
    Parameters
    ----------
    flux_spec:  np.ndarray 
        Numpy array containing the flux grid of shape [num_spectra, num_wavelengths]
        To avoid redundant calculations, this array can be the normalized spectra already
        brought to the common grid
        
    ndata: int
        The number of spectra to sample from
        
    nbootstraps: int
        The number of times to sample the data
        
    len_spec: int
        The number of wavelengths in the spectra
        
    Returns
    ----------
    boot: np.ndarray
        numpy array containing the sampled spectra of shape [nbootsraps, len_spec]
    
    """
    boot = np.zeros((nbootstraps,len_spec))
    for i in range(nbootstraps):
        idx=np.random.choice(ndata,1,replace=True)
        boot[i]+=flux_spec[idx][0]
    
    return boot
>>>>>>> 1f7bdd6d
<|MERGE_RESOLUTION|>--- conflicted
+++ resolved
@@ -79,243 +79,280 @@
     )
     return flux_new, ivar_new, wave_grid
 
-<<<<<<< HEAD
-def coadd_cameras(spectra,cosmics_nsig=0.) :
-
-    #check_alignement_of_camera_wavelength(spectra)
+
+def coadd_cameras(spectra, cosmics_nsig=0.0):
+
+    # check_alignement_of_camera_wavelength(spectra)
 
     log = get_logger()
 
     # ordering
-    mwave=[np.mean(spectra.wave[b]) for b in spectra.bands]
-    sbands=np.array(spectra.bands)[np.argsort(mwave)] # bands sorted by inc. wavelength
+    mwave = [np.mean(spectra.wave[b]) for b in spectra.bands]
+    sbands = np.array(spectra.bands)[
+        np.argsort(mwave)
+    ]  # bands sorted by inc. wavelength
     log.debug("wavelength sorted cameras= {}".format(sbands))
 
     # create wavelength array
-    wave=None
-    tolerance=0.0001 #A , tolerance
-    for b in sbands :
-        if wave is None :
-            wave=spectra.wave[b]
-        else :
-            wave=np.append(wave,spectra.wave[b][spectra.wave[b]>wave[-1]+tolerance])
-    nwave=wave.size
+    wave = None
+    tolerance = 0.0001  # A , tolerance
+    for b in sbands:
+        if wave is None:
+            wave = spectra.wave[b]
+        else:
+            wave = np.append(
+                wave, spectra.wave[b][spectra.wave[b] > wave[-1] + tolerance]
+            )
+    nwave = wave.size
 
     # check alignment
-    number_of_overlapping_cameras=np.zeros(nwave)
-    for b in spectra.bands :
-        windices=np.argmin((np.tile(wave,(spectra.wave[b].size,1))-np.tile(spectra.wave[b],(wave.size,1)).T)**2,axis=1)
-        dist=np.sqrt(np.max(spectra.wave[b] - wave[windices]))
-        log.debug("camera {} max dist= {}A".format(b,dist))
-        if dist > tolerance :
-            log.error("Cannot directly coadd the camera spectra because wavelength are not aligned, use --lin-step or --log10-step to resample to a common grid")
+    number_of_overlapping_cameras = np.zeros(nwave)
+    for b in spectra.bands:
+        windices = np.argmin(
+            (
+                np.tile(wave, (spectra.wave[b].size, 1))
+                - np.tile(spectra.wave[b], (wave.size, 1)).T
+            )
+            ** 2,
+            axis=1,
+        )
+        dist = np.sqrt(np.max(spectra.wave[b] - wave[windices]))
+        log.debug("camera {} max dist= {}A".format(b, dist))
+        if dist > tolerance:
+            log.error(
+                "Cannot directly coadd the camera spectra because wavelength are not aligned, use --lin-step or --log10-step to resample to a common grid"
+            )
             sys.exit(12)
         number_of_overlapping_cameras[windices] += 1
 
     # targets
     targets = np.unique(spectra.fibermap["TARGETID"])
-    ntarget=targets.size
+    ntarget = targets.size
     log.debug("number of targets= {}".format(ntarget))
 
-
     # ndiag = max of all cameras
-    ndiag=0
-    for b in sbands :
-        ndiag=max(ndiag,spectra.resolution_data[b].shape[1])
+    ndiag = 0
+    for b in sbands:
+        ndiag = max(ndiag, spectra.resolution_data[b].shape[1])
     log.debug("ndiag= {}".format(ndiag))
 
-
     b = sbands[0]
-    flux=np.zeros((ntarget,nwave),dtype=spectra.flux[b].dtype)
-    ivar=np.zeros((ntarget,nwave),dtype=spectra.ivar[b].dtype)
-    if spectra.mask is not None :
-        ivar_unmasked=np.zeros((ntarget,nwave),dtype=spectra.ivar[b].dtype)
-        mask=np.zeros((ntarget,nwave),dtype=spectra.mask[b].dtype)
-    else :
-        ivar_unmasked=ivar
-        mask=None
-
-    rdata=np.zeros((ntarget,ndiag,nwave),dtype=spectra.resolution_data[b].dtype)
-
-    for b in spectra.bands :
+    flux = np.zeros((ntarget, nwave), dtype=spectra.flux[b].dtype)
+    ivar = np.zeros((ntarget, nwave), dtype=spectra.ivar[b].dtype)
+    if spectra.mask is not None:
+        ivar_unmasked = np.zeros((ntarget, nwave), dtype=spectra.ivar[b].dtype)
+        mask = np.zeros((ntarget, nwave), dtype=spectra.mask[b].dtype)
+    else:
+        ivar_unmasked = ivar
+        mask = None
+
+    rdata = np.zeros((ntarget, ndiag, nwave), dtype=spectra.resolution_data[b].dtype)
+
+    for b in spectra.bands:
         log.debug("coadding band '{}'".format(b))
 
         # indices
-        windices=np.argmin((np.tile(wave,(spectra.wave[b].size,1))-np.tile(spectra.wave[b],(wave.size,1)).T)**2,axis=1)
+        windices = np.argmin(
+            (
+                np.tile(wave, (spectra.wave[b].size, 1))
+                - np.tile(spectra.wave[b], (wave.size, 1)).T
+            )
+            ** 2,
+            axis=1,
+        )
 
         band_ndiag = spectra.resolution_data[b].shape[1]
 
         fiberstatus_bits = get_all_fiberbitmask_with_amp(b)
-        good_fiberstatus = ( (spectra.fibermap["FIBERSTATUS"] & fiberstatus_bits) == 0 )
-        for i,tid in enumerate(targets) :
-            jj=np.where( (spectra.fibermap["TARGETID"]==tid) & good_fiberstatus )[0]
-
-            #- if all spectra were flagged as bad (FIBERSTATUS != 0), contine
-            #- to next target, leaving tflux and tivar=0 for this target
+        good_fiberstatus = (spectra.fibermap["FIBERSTATUS"] & fiberstatus_bits) == 0
+        for i, tid in enumerate(targets):
+            jj = np.where((spectra.fibermap["TARGETID"] == tid) & good_fiberstatus)[0]
+
+            # - if all spectra were flagged as bad (FIBERSTATUS != 0), contine
+            # - to next target, leaving tflux and tivar=0 for this target
             if len(jj) == 0:
                 continue
 
-            
-
-            ivar_unmasked[i,windices] += np.sum(spectra.ivar[b][jj],axis=0)
-
-            if spectra.mask is not None :
-                ivarjj=spectra.ivar[b][jj]*(spectra.mask[b][jj]==0)
-            else :
-                ivarjj=spectra.ivar[b][jj]
-
-            
-
-            ivar[i,windices] += np.sum(ivarjj,axis=0)
-            flux[i,windices] += np.sum(ivarjj*spectra.flux[b][jj],axis=0)
-            for r in range(band_ndiag) :
-                rdata[i,r+(ndiag-band_ndiag)//2,windices] += np.sum((spectra.ivar[b][jj]*spectra.resolution_data[b][jj,r]),axis=0)
-            if spectra.mask is not None :
+            ivar_unmasked[i, windices] += np.sum(spectra.ivar[b][jj], axis=0)
+
+            if spectra.mask is not None:
+                ivarjj = spectra.ivar[b][jj] * (spectra.mask[b][jj] == 0)
+            else:
+                ivarjj = spectra.ivar[b][jj]
+
+            ivar[i, windices] += np.sum(ivarjj, axis=0)
+            flux[i, windices] += np.sum(ivarjj * spectra.flux[b][jj], axis=0)
+            for r in range(band_ndiag):
+                rdata[i, r + (ndiag - band_ndiag) // 2, windices] += np.sum(
+                    (spectra.ivar[b][jj] * spectra.resolution_data[b][jj, r]), axis=0
+                )
+            if spectra.mask is not None:
                 # this deserves some attention ...
 
-                tmpmask=np.bitwise_and.reduce(spectra.mask[b][jj],axis=0)
+                tmpmask = np.bitwise_and.reduce(spectra.mask[b][jj], axis=0)
 
                 # directly copy mask where no overlap
-                jj=(number_of_overlapping_cameras[windices]==1)
-                mask[i,windices[jj]] = tmpmask[jj]
+                jj = number_of_overlapping_cameras[windices] == 1
+                mask[i, windices[jj]] = tmpmask[jj]
 
                 # 'and' in overlapping regions
-                jj=(number_of_overlapping_cameras[windices]>1)
-                mask[i,windices[jj]] = mask[i,windices[jj]] & tmpmask[jj]
-
-
-    for i,tid in enumerate(targets) :
-        ok=(ivar[i]>0)
-        if np.sum(ok)>0 :
+                jj = number_of_overlapping_cameras[windices] > 1
+                mask[i, windices[jj]] = mask[i, windices[jj]] & tmpmask[jj]
+
+    for i, tid in enumerate(targets):
+        ok = ivar[i] > 0
+        if np.sum(ok) > 0:
             flux[i][ok] /= ivar[i][ok]
-        ok=(ivar_unmasked[i]>0)
-        if np.sum(ok)>0 :
-            rdata[i][:,ok] /= ivar_unmasked[i][ok]
-
-    if 'COADD_NUMEXP' in spectra.fibermap.colnames:
+        ok = ivar_unmasked[i] > 0
+        if np.sum(ok) > 0:
+            rdata[i][:, ok] /= ivar_unmasked[i][ok]
+
+    if "COADD_NUMEXP" in spectra.fibermap.colnames:
         fibermap = spectra.fibermap
     else:
         fibermap = coadd_fibermap(spectra.fibermap)
 
-    bands=""
-    for b in sbands :
-        bands+=b
-
-    if spectra.mask is not None :
-        dmask={bands:mask,}
-    else :
-        dmask=None
-
-    res=Spectra(bands=[bands,],wave={bands:wave,},flux={bands:flux,},ivar={bands:ivar,},mask=dmask,resolution_data={bands:rdata,},
-                fibermap=fibermap,meta=spectra.meta,extra=spectra.extra,scores=None)
+    bands = ""
+    for b in sbands:
+        bands += b
+
+    if spectra.mask is not None:
+        dmask = {
+            bands: mask,
+        }
+    else:
+        dmask = None
+
+    res = Spectra(
+        bands=[
+            bands,
+        ],
+        wave={
+            bands: wave,
+        },
+        flux={
+            bands: flux,
+        },
+        ivar={
+            bands: ivar,
+        },
+        mask=dmask,
+        resolution_data={
+            bands: rdata,
+        },
+        fibermap=fibermap,
+        meta=spectra.meta,
+        extra=spectra.extra,
+        scores=None,
+    )
 
     if spectra.scores is not None:
         orig_scores = spectra.scores.copy()
-        orig_scores['TARGETID'] = spectra.fibermap['TARGETID']
+        orig_scores["TARGETID"] = spectra.fibermap["TARGETID"]
     else:
         orig_scores = None
 
     compute_coadd_scores(res, orig_scores, update_coadd=True)
 
     return res
-=======
-
-def _normalize(flux,ivar):
+
+
+def _normalize(flux, ivar):
     """
     A simple normalization to median=1 for flux
     Also adjusts inverse variance accordingly
-    
-    Parameters
-    ----------
-    flux: np.ndarray 
+
+    Parameters
+    ----------
+    flux: np.ndarray
         numpy array containing the flux grid of shape [num_spectra, num_wavelengths]
-        
+
     ivar : np.ndarray
         numpy array containing the inverse variance grid of shape [num_spectra, num_wavelengths]
-    
+
     Returns
     -------
     flux_new: np.ndarray
         flux that has been normalized to median one
-        
+
     ivar_new: np.ndarray
         inverse variance that has been multipled by the normalization factor
         for the flux,squared
 
     """
-    
-    norm = np.nanmedian(flux,axis=1).reshape(315,1)
-    flux = flux/norm
-    ivar = ivar*norm**2
-    
+
+    norm = np.nanmedian(flux, axis=1, keepdims=True)
+    flux = flux / norm
+    ivar = ivar * norm ** 2
+
     return flux, ivar
 
-def _wavg(flux,weights=None,weighted=False):
+
+def _wavg(flux, weights=None, weighted=False):
     """
     Weighted average of the spectra.
-    
-    Parameters
-    ----------
-    flux: np.ndarray 
+
+    Parameters
+    ----------
+    flux: np.ndarray
         numpy array containing the flux grid of shape [num_spectra, num_wavelengths]
-        
+
     weights : np.ndarray
         numpy array containing the weights grid of shape [num_spectra, num_wavelengths]
-    
+
     weighted: True or False
         if false, use weight=1 for all the spectra
         else, perform a weighted average using the input for 'weights'
-        
+
     Returns
     ----------
     avg: np.ndarray
         numpy array containing the averaged flux of shape [num_wavelengths]
-    
-    """
-    
+
+    """
+
     if weighted:
-        num = np.nansum(flux*weights,axis=0)
-        denom = np.nansum(weights,axis=0)
-    
-        if 0. in denom:
-            denom[denom==0.0] = np.nan
-    
-        avg = np.nan_to_num(num/denom)
-    else:
-        avg = np.mean(flux,axis=0)
-    return(avg)
-
-
-def _bootstrap(flux_spec,ndata,nbootstraps,len_spec):
+        num = np.nansum(flux * weights, axis=0)
+        denom = np.nansum(weights, axis=0)
+
+        if 0.0 in denom:
+            denom[denom == 0.0] = np.nan
+
+        avg = np.nan_to_num(num / denom)
+    else:
+        avg = np.mean(flux, axis=0)
+    return avg
+
+
+def _bootstrap(flux_spec, ndata, nbootstraps, len_spec):
     """
     Sample the spectra
-    
-    Parameters
-    ----------
-    flux_spec:  np.ndarray 
+
+    Parameters
+    ----------
+    flux_spec:  np.ndarray
         Numpy array containing the flux grid of shape [num_spectra, num_wavelengths]
         To avoid redundant calculations, this array can be the normalized spectra already
         brought to the common grid
-        
+
     ndata: int
         The number of spectra to sample from
-        
+
     nbootstraps: int
         The number of times to sample the data
-        
+
     len_spec: int
         The number of wavelengths in the spectra
-        
+
     Returns
     ----------
     boot: np.ndarray
         numpy array containing the sampled spectra of shape [nbootsraps, len_spec]
-    
-    """
-    boot = np.zeros((nbootstraps,len_spec))
+
+    """
+    boot = np.zeros((nbootstraps, len_spec))
     for i in range(nbootstraps):
-        idx=np.random.choice(ndata,1,replace=True)
-        boot[i]+=flux_spec[idx][0]
-    
-    return boot
->>>>>>> 1f7bdd6d
+        idx = np.random.choice(ndata, 1, replace=True)
+        boot[i] += flux_spec[idx][0]
+
+    return boot